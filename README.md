
[![License](https://img.shields.io/github/license/futuresimple/helm-secrets.svg)](https://github.com/futuresimple/helm-secrets/blob/master/LICENSE)
[![Current Release](https://img.shields.io/github/release/futuresimple/helm-secrets.svg)](https://github.com/futuresimple/helm-secrets/releases/latest)
[![Production Ready](https://img.shields.io/badge/production-ready-green.svg)](https://github.com/futuresimple/helm-secrets/releases/latest)
[![GitHub issues](https://img.shields.io/github/issues/futuresimple/helm-secrets.svg)](https://github.com/futuresimple/helm-secrets/issues)
[![GitHub pull requests](https://img.shields.io/github/issues-pr/futuresimple/helm-secrets.svg?style=flat-square)](https://github.com/futuresimple/helm-secrets/pulls)

# Plugin for secrets management in Helm

Developed and used in all environments in [BaseCRM](https://getbase.com/).

# how we use it ?

We store secrets and values in ```helm_vars``` dir structure just like in this repository example dir. All this data versioned in GIT.
Working in teams on multiple projects/regions/envs and multiple secrets files at once.
We have Makefile in our Helm charts repo to simplify install helm-secrets plugin with helm and other stuff we use. Same Makefile used to rebuild all helm charts with dependencies and some other everyday helpers.
Encrypting, Decrypting, Editing secrets on local clones, making #PR's and storing this in our helm charts repo encrypted with PGP, AWS KMS and GCP KMS.
Deploying using helm-wrapper from local or from CI with same charts and secrets/values from GIT repository.

# Main features

A first internal version of the plugin used pure PGP and the whole secret file was encrypted as one.
A current version of the plugin using Golang sops as backend which could be integrated in future into Helm itself, but currently, it is only shell wrapper.

What kind of problems this plugin solves:
* Simple replaceable layer integrated with helm command for encrypting, decrypting, view secrets files stored in any place. Currently using SOPS as backend.
* [Support for YAML/JSON structures encryption - Helm YAML secrets files](https://github.com/mozilla/sops#important-information-on-types)
* [Encryption per value where visual Diff should work even on encrypted files](https://github.com/mozilla/sops/blob/master/example.yaml)
* [On the fly decryption for git diff](https://github.com/mozilla/sops#showing-diffs-in-cleartext-in-git)
* On the fly decryption and cleanup for helm install/upgrade with a helm command wrapper
* [Multiple key management solutions like PGP, AWS KMS and GCP KMS at same time](https://github.com/mozilla/sops#using-sops-yaml-conf-to-select-kms-pgp-for-new-files)
* [Simple adding/removing keys](https://github.com/mozilla/sops#adding-and-removing-keys)
* [With AWS KMS permissions management for keys](https://aws.amazon.com/kms/)
* [Secrets files directory tree separation with recursive .sops.yaml files search](https://github.com/mozilla/sops#using-sops-yaml-conf-to-select-kms-pgp-for-new-files)
* [Extracting sub-elements from encrypted file structure](https://github.com/mozilla/sops#extract-a-sub-part-of-a-document-tree)
* [Encrypt only part of a file if needed](https://github.com/mozilla/sops#encrypting-only-parts-of-a-file). [Example encrypted file](https://github.com/mozilla/sops/blob/master/example.yaml)

## Moving parts of project

<<<<<<< HEAD
```helm-wrapper``` - It is not a part of Helm project itself. It is a just simple wrapper in the shell that runs helm within but wrapping secret decryption and cleaning on-the-fly, before and after Helm run. It is created from install-binary.sh in helm-secrets plugin install process as hook action making the symlink to wrapper.sh. This should be used as default command to operate with Helm client with helm-secrets installed.

=======
>>>>>>> 72fa9481
```test.sh``` - Test script to check if all parts of the plugin work. Using example dir with vars structure and PGP keys to make real tests on real data with real encryption/decryption.

```install-binary.sh``` - Script used as the hook to download and install sops and install git diff configuration for helm-secrets files.

```secrets.sh``` - Main helm-secrets plugin code for all helm-secrets plugin actions available in ```helm secrets help``` after plugin install

## Installation and Dependencies

#### SOPS install
Just install the plugin using ```helm plugin install https://github.com/futuresimple/helm-secrets``` and sops will be installed as part of it, using hook when helm > 2.3.x

You can always install manually in MacOS as below:
```
brew install sops
```
For Linux RPM or DEB, sops is available here: [Dist Packages](https://go.mozilla.org/sops/dist/)

#### SOPS git diff
Git config part is installed with the plugin, but to be fully functional the following needs to be added to the ```.gitattributes``` file in the root directory of a charts repo:
```
secrets.yaml diff=sopsdiffer
secrets.*.yaml diff=sopsdiffer
```
More info on [sops page](https://github.com/mozilla/sops#showing-diffs-in-cleartext-in-git)

#### Using Helm plugin manager (> 2.3.x)

As already described above,
```
helm plugin install https://github.com/futuresimple/helm-secrets 
```

#### For Pre Helm 2.3.0 Installation
Get a release tarball from the [releases](https://github.com/futuresimple/helm-secrets/releases) page.

Unpack the tarball in your helm plugins directory (```$(helm home)/plugins```).

For example:
```
curl -L $TARBALL_URL | tar -C $(helm home)/plugins -xzv
```
#### Helm-wrapper configuration
By default, helm-wrapper is not configured to encrypt/decrypt secrets.yaml in charts templates. They are treated as templates and values from specific secrets/value files should be used in these templates as a reference from helm itself.
Set you own options as ENV variables if you like to overwrite default kms enabled and decrypt charts disabled.
```
DECRYPT_CHARTS=false helm-wrapper...
```
## Usage and examples

```
$ helm secrets help
GnuPG secrets encryption in Helm Charts

This plugin provides ability to encrypt/decrypt secrets files
to store in less secure places, before they are installed using
Helm.

To decrypt/encrypt/edit you need to initialize/first encrypt secrets with
sops - https://github.com/mozilla/sops

Available Commands:
  enc           Encrypt secrets file
  dec           Decrypt secrets file
  view          Print secrets decrypted
  edit          Edit secrets file and encrypt afterwards
  clean         Remove all decrypted files in specified directory (recursively)
  install       wrapper that decrypts secrets[.*].yaml files before running helm install
  upgrade       wrapper that decrypts secrets[.*].yaml files before running helm upgrade
  lint          wrapper that decrypts secrets[.*].yaml files before running helm lint
  diff          wrapper that decrypts secrets[.*].yaml files before running helm diff
                  (diff is a helm plugin)
```

By convention, files containing secrets are named `secrets.yaml`, or anything beginning with "secrets." and ending with ".yaml". E.g. `secrets.test.yaml` and `secrets.prod.yaml`.

Decrypted files have the suffix ".yaml.dec" by default. This can be changed using the `HELM_SECRETS_DEC_SUFFIX` environment variable.

#### Basic commands:
```
  enc           Encrypt secrets file
  dec           Decrypt secrets file
  view          Print decrypted secrets file
  edit          Edit secrets file (decrypt before and encrypt after)
  clean         Delete *.yaml-dec files in directory (recursively)
```
<<<<<<< HEAD
Any of this commands have its own help
=======
Each of these commands have their own help.
>>>>>>> 72fa9481

## Use case and workflow

#### Usage examples

Note: You need to run `gpg --import example/pgp/project{x,y}.asc` in order to successfully decrypt secrets included in the examples

##### Decrypt

The decrypt operation decrypts a secrets.yaml file and saves the decrypted result in secrets.yaml.dec:
```
$ helm secrets dec example/helm_vars/projectX/sandbox/us-east-1/java-app/secrets.yaml
Decrypting example/helm_vars/projectX/sandbox/us-east-1/java-app/secrets.yaml
```

The secrets.yaml.dec file:
```
secret_sandbox_projectx: secret_foo_123
```

Note that if the secrets.yaml.dec file already exists and is newer than secrets.yaml, it will not be overwritten:
```
$ helm secrets dec example/helm_vars/projectX/sandbox/us-east-1/java-app/secrets.yaml
Decrypting example/helm_vars/projectX/sandbox/us-east-1/java-app/secrets.yaml
example/helm_vars/projectX/sandbox/us-east-1/java-app/secrets.yaml.dec is newer than example/helm_vars/projectX/sandbox/us-east-1/java-app/secrets.yaml
```

##### Encrypt

The encrypt operation encrypts a secrets.yaml.dec file and saves the encrypted result in secrets.yaml:

If you initially have an unencrypted secrets.yaml file, it will be used as input and will be overwritten:

```
$ helm secrets enc example/helm_vars/projectX/sandbox/us-east-1/java-app/secrets.yaml
Encrypting example/helm_vars/projectX/sandbox/us-east-1/java-app/secrets.yaml
Encrypted example/helm_vars/projectX/sandbox/us-east-1/java-app/secrets.yaml
```

If you already have an encrypted secrets.yaml file and a decrypted secrets.yaml.dec file, encrypting will encrypt secrets.yaml.dec to secrets.yaml:
```
$ helm secrets dec example/helm_vars/projectX/sandbox/us-east-1/java-app/secrets.yaml
Decrypting example/helm_vars/projectX/sandbox/us-east-1/java-app/secrets.yaml
$ helm secrets enc example/helm_vars/projectX/sandbox/us-east-1/java-app/secrets.yaml
Encrypting example/helm_vars/projectX/sandbox/us-east-1/java-app/secrets.yaml
Encrypted example/helm_vars/projectX/sandbox/us-east-1/java-app/secrets.yaml.dec to example/helm_vars/projectX/sandbox/us-east-1/java-app/secrets.yaml
```
##### View
The view operation decrypts secrets.yaml and prints it to stdout:
```
$ helm secrets view example/helm_vars/projectX/sandbox/us-east-1/java-app/secrets.yaml
secret_sandbox_projectx: secret_foo_123
```
##### Edit
The edit operation will decrypt the secrets.yaml file and open it in an editor. If the file is modified, it will be encrypted again after you exit the editor.

```
$ helm secrets edit example/helm_vars/projectX/sandbox/us-east-1/java-app/secrets.yaml
```
There is new feature in SOPS master that allows using $EDITOR to spcify editor used by sops but not released yet.

##### Clean

The operation will delete all decrypted files in a directory, recursively:

```
$ helm secrets clean example/helm_vars/projectX/sandbox/us-east-1/java-app/
removed example/helm_vars/projectX/sandbox/us-east-1/java-app/secrets.yaml.dec
```

If you use git there is commit hook that prevents commiting decrypted files and you can add all *.yaml.dec files in you repository ```.gitignore``` file.

#### Summary

<<<<<<< HEAD
* Values/Secrets data are not a part of the chart. You need to manage your values, public charts contains mostly defaults without secrets - data vs code.
* To use the helm-secrets plugin you must build your ```.sops.yaml``` rules to make everything automatic.
* Use helm secrets <enc|dec|view|edit> to everyday work with you secret yaml files.
* Use version control systems like GIT to work with teams and get history of versions.
* Everyday search keys is simple even with encrypted files or decrypt on-the-fly with git diff config included.
* With example helm_vars you can manage multiple world locations with multiple projects that contain multiple environments.
* With helm-wrapper you can easily run helm install/upgrade/rollback with secrets files included as ```-f``` option from your helm_vars values dir tree.
=======
* Values/Secrets data are not a part of the chart. You need to manage your values, public charts contains mostly defaults without secrets - data vs code
* To use the helm-secrets plugin you should build your ```.sops.yaml``` rules to make everything automatic
* Use helm secrets <enc|dec|view|edit> for everyday work with you secret yaml files
* Use version control systems like GIT to work in teams and get history of versions
* Everyday search keys is simple even with encrypted files or decrypt on-the-fly with git diff config included
* With example helm_vars you can manage multiple world locations with multiple projects that contain multiple environments
* With the helm wrapper you can easily run "helm secrets install/upgrade/rollback" with secrets files included as ```-f``` option from you helm_vars values dir tree.
>>>>>>> 72fa9481

We use vars for Helm Charts from separate directory tree with the structure like this:
```
helm_vars/
├── .sops.yaml
├── projectX
|   ├── .sops.yaml
│   ├── production
│   │   └── us-east-1
│   │       └── java-app
│   │           └── hello-world
│   │               ├── secrets.yaml
│   │               └── values.yaml
│   ├── sandbox
│   │   └── us-east-1
│   │       └── java-app
│   │           └── hello-world
│   │               ├── secrets.yaml
│   │               └── values.yaml
|   ├── secrets.yaml
│   └── values.yaml
├── projectY
|   ├── .sops.yaml
│   ├── production
│   │   └── us-east-1
│   │       └── java-app
│   │           └── hello-world
│   │               ├── secrets.yaml
│   │               └── values.yaml
│   ├── sandbox
│   │   └── us-east-1
│   │       └── java-app
│   │           └── hello-world
│   │               ├── secrets.yaml
│   │               └── values.yaml
|   ├── secrets.yaml
│   └── values.yaml
├── secrets.yaml
└── values.yaml
```
<<<<<<< HEAD
As you can see you can run different PGP or KMS keys per project, globally or per any tree level. Thanks to this we can isolate tree on different CI/CD instances using same GIT repository.
As we use simple -f option when running helm-wrapper we can just use encrypted secrets.yaml and all these secrets will be decrypted and cleaned on the fly before and after helm run.
=======
As you can see we can run different PGP or KMS keys per project, globally or per any tree level. Thanks to this we can isolate tree on different CI/CD instances using same GIT repository.
As we use simple -f option when running the helm wrapper we can just use encrypted secrets.yaml and all these secrets will be decrypted and cleaned on the fly before and after helm run.
>>>>>>> 72fa9481

```.sops.yaml``` file example
```
---
creation_rules:
        # Encrypt with AWS KMS
        - kms: 'arn:aws:kms:us-east-1:222222222222:key/111b1c11-1c11-1fd1-aa11-a1c1a1sa1dsl1+arn:aws:iam::222222222222:role/helm_secrets'

        # Encrypt using GCP KMS
        - gcp_kms: projects/mygcproject/locations/global/keyRings/mykeyring/cryptoKeys/thekey

        # As failover encrypt with PGP
          pgp: '000111122223333444AAAADDDDFFFFGGGG000999'

        # For more help look at https://github.com/mozilla/sops
```
Multiple KMS and PGP are allowed.

Everything is described in SOPS docs - links in this project description.

## Helm Wrapper

Running helm to install/upgrade chart with our secrets files is simple with the included helm wrapper which will decrypt on-the-fly and use decrypted secrets files in the actual helm command.

#### Wrapped commands
```
  install       run "helm install" with decrypted secrets files
  upgrade       run "helm upgrade" with decrypted secrets files
  lint          run "helm lint" with decrypted secrets files
  diff          run "helm diff" with decrypted secrets files
```

The wrapper enables you to call these helm commands with on-the-fly decryption of secrets files passed as `-f` or `--values` arguments. Instead of calling e.g. `helm install ...` you can call `helm secrets install ...` to get on-the-fly decryption.

The diff command is a separate helm plugin, [helm-diff](<https://github.com/databus23/helm-diff>). Using it you can view the changes that would be deployed before deploying. In the same way as above, instead of calling e.g. `helm diff upgrade ...` you can call `helm secrets diff upgrade ...`, and so on.

Note that if a decrypted secrets.yaml.dec file exists and is newer then the secrets.yaml file, it will be used in the wrapped command rather than decrypting secrets.yaml. 

Real example of the helm wrapper usage with simple java helloworld application.
```
AWS_PROFILE=sandbox helm secrets upgrade \
  helloworld \
  stable/java-app \
  --install \
  --timeout 600 \
  --wait \
  --kube-context=sandbox \
  --namespace=projectx \
  --set global.app_version=bff8fc4 \
  -f helm_vars/projectx/sandbox/us-east-1/java-app/helloworld/secrets.yaml \
  -f helm_vars/projectx/sandbox/us-east-1/java-app/helloworld/values.yaml \
  -f helm_vars/secrets.yaml \
  -f helm_vars/values.yaml

Release "helloworld" has been upgraded. Happy Helming!
LAST DEPLOYED: Fri May  5 13:27:01 2017
NAMESPACE: projectx
STATUS: DEPLOYED

RESOURCES:
==> extensions/v1beta1/Deployment
NAME        DESIRED  CURRENT  UP-TO-DATE  AVAILABLE  AGE
helloworld  3        3        3           2          1h

==> v1/Secret
NAME        TYPE    DATA  AGE
helloworld  Opaque  10    1h

==> v1/ConfigMap
NAME        DATA  AGE
helloworld  2     1h

==> v1/Service
NAME        CLUSTER-IP      EXTERNAL-IP  PORT(S)   AGE
helloworld  100.65.221.245  <none>       8080/TCP  1h

NOTES:
Deploy success helloworld-bff8fc4 in namespace projectx

removed helm_vars/projectx/sandbox/us-east-1/java-app/helloworld/secrets.yaml.dec
removed helm_vars/secrets.yaml.dec
```
You can see that we use a global secrets file and a specific secrets file for this app in this project/environment/region. We use some plain value files next to secrets. We use values from secrets in some secrets template in helloworld application chart template and some values are used in the configmap template in the same chart. Some values are added as env variables in deployment manifest templates in the chart. As you can see we can use secrets and values in helm in many ways. Everything depends on use case.

Even when helm failed then decrypted files are cleaned
```
AWS_PROFILE=sandbox helm-wrapper upgrade \
  helloworld \
  stable/java-app \
  --install \
  --timeout 600 \
  --wait \
  --kube-context=wrongcontext \
  --namespace=projectx \
  --set global.app_version=bff8fc4 \
  -f helm_vars/projectx/sandbox/us-east-1/java-app/helloworld/secrets.yaml \
  -f helm_vars/projectx/sandbox/us-east-1/java-app/helloworld/values.yaml \
  -f helm_vars/secrets.yaml \
  -f helm_vars/values.yaml

Error: could not get kubernetes config for context 'wrongcontext': context "wrongcontext" does not exist

removed helm_vars/projectx/sandbox/us-east-1/java-app/helloworld/secrets.yaml.dec
removed helm_vars/secrets.yaml.dec
```
#### Using secret values in Helm chart secrets template

We just need to create Kubernetes secrets template in chart templates dir.
For example in your charts repo you have `stable/helloworld/`. Inside this chart you should have `stable/helloworld/templates/` dir and then create the `stable/helloworld/templates/secrets.yaml` file with content as specified bellow.

```
apiVersion: v1
kind: Secret
metadata:
  name: helloworld
  labels:
    app: helloworld
    chart: "{{ .Chart.Name }}-{{ .Chart.Version }}"
    release: "{{ .Release.Name }}"
    heritage: "{{ .Release.Service }}"
type: Opaque
data:
  my_secret_key: {{ .Values.secret_sandbox_helloworld | b64enc | quote }}
```

In this example you have a Kubernetes secret named "helloworld" and data inside this secret will be filled in from values defined in `-f helm_vars/projectx/sandbox/us-east-1/java-app/helloworld/secrets.yaml`. We use `.Values.secret_sandbox_helloworld` to refer to the value in the decrypted secret file. In this way, the value from the decrypted `helm_vars/projectx/sandbox/us-east-1/java-app/helloworld/secrets.yaml` will be available as `my_secret_key` in Kubernetes.

You can now use the "helloworld" secret in your deployment manifest (or any other manifest supporting secretKeyRef) in the env section like this:
```
apiVersion: extensions/v1beta1
kind: Deployment
...
...
        containers:
        ...
        ...
          env:
            - name: my_new_secret_key
              valueFrom:
                secretKeyRef:
                  name: helloworld
                  key: my_secret_key
```
## Important Tips

#### Prevent committing decrypted files to git
If you like to secure situation when decrypted file is committed by mistake to git you can add your secrets.yaml.dec files to you charts project repository `.gitignore`.

<<<<<<< HEAD
As the second level of securing for this situation,it is better to add for example ```.sopscommithook``` file inside your charts repository local commit hook.
=======
A second level of security is to add for example a `.sopscommithook` file inside your chart repository local commit hook.
>>>>>>> 72fa9481
This will prevent committing decrypted files without sops metadata.

`.sopscommithook` content example:
```
#!/bin/sh

for FILE in $(git diff-index HEAD --name-only | grep <your vars dir> | grep "secrets.y"); do
    if [ -f "$FILE" ] && ! grep -C10000 "sops:" $FILE | grep -q "version:"; then
        echo "!!!!! $FILE" 'File is not encrypted !!!!!'
        echo "Run: helm secrets enc <file path>"
        exit 1
    fi
done
exit
```<|MERGE_RESOLUTION|>--- conflicted
+++ resolved
@@ -37,11 +37,8 @@
 
 ## Moving parts of project
 
-<<<<<<< HEAD
 ```helm-wrapper``` - It is not a part of Helm project itself. It is a just simple wrapper in the shell that runs helm within but wrapping secret decryption and cleaning on-the-fly, before and after Helm run. It is created from install-binary.sh in helm-secrets plugin install process as hook action making the symlink to wrapper.sh. This should be used as default command to operate with Helm client with helm-secrets installed.
 
-=======
->>>>>>> 72fa9481
 ```test.sh``` - Test script to check if all parts of the plugin work. Using example dir with vars structure and PGP keys to make real tests on real data with real encryption/decryption.
 
 ```install-binary.sh``` - Script used as the hook to download and install sops and install git diff configuration for helm-secrets files.
@@ -127,11 +124,7 @@
   edit          Edit secrets file (decrypt before and encrypt after)
   clean         Delete *.yaml-dec files in directory (recursively)
 ```
-<<<<<<< HEAD
-Any of this commands have its own help
-=======
 Each of these commands have their own help.
->>>>>>> 72fa9481
 
 ## Use case and workflow
 
@@ -206,15 +199,6 @@
 
 #### Summary
 
-<<<<<<< HEAD
-* Values/Secrets data are not a part of the chart. You need to manage your values, public charts contains mostly defaults without secrets - data vs code.
-* To use the helm-secrets plugin you must build your ```.sops.yaml``` rules to make everything automatic.
-* Use helm secrets <enc|dec|view|edit> to everyday work with you secret yaml files.
-* Use version control systems like GIT to work with teams and get history of versions.
-* Everyday search keys is simple even with encrypted files or decrypt on-the-fly with git diff config included.
-* With example helm_vars you can manage multiple world locations with multiple projects that contain multiple environments.
-* With helm-wrapper you can easily run helm install/upgrade/rollback with secrets files included as ```-f``` option from your helm_vars values dir tree.
-=======
 * Values/Secrets data are not a part of the chart. You need to manage your values, public charts contains mostly defaults without secrets - data vs code
 * To use the helm-secrets plugin you should build your ```.sops.yaml``` rules to make everything automatic
 * Use helm secrets <enc|dec|view|edit> for everyday work with you secret yaml files
@@ -222,7 +206,6 @@
 * Everyday search keys is simple even with encrypted files or decrypt on-the-fly with git diff config included
 * With example helm_vars you can manage multiple world locations with multiple projects that contain multiple environments
 * With the helm wrapper you can easily run "helm secrets install/upgrade/rollback" with secrets files included as ```-f``` option from you helm_vars values dir tree.
->>>>>>> 72fa9481
 
 We use vars for Helm Charts from separate directory tree with the structure like this:
 ```
@@ -263,13 +246,8 @@
 ├── secrets.yaml
 └── values.yaml
 ```
-<<<<<<< HEAD
-As you can see you can run different PGP or KMS keys per project, globally or per any tree level. Thanks to this we can isolate tree on different CI/CD instances using same GIT repository.
-As we use simple -f option when running helm-wrapper we can just use encrypted secrets.yaml and all these secrets will be decrypted and cleaned on the fly before and after helm run.
-=======
 As you can see we can run different PGP or KMS keys per project, globally or per any tree level. Thanks to this we can isolate tree on different CI/CD instances using same GIT repository.
 As we use simple -f option when running the helm wrapper we can just use encrypted secrets.yaml and all these secrets will be decrypted and cleaned on the fly before and after helm run.
->>>>>>> 72fa9481
 
 ```.sops.yaml``` file example
 ```
@@ -418,11 +396,8 @@
 #### Prevent committing decrypted files to git
 If you like to secure situation when decrypted file is committed by mistake to git you can add your secrets.yaml.dec files to you charts project repository `.gitignore`.
 
-<<<<<<< HEAD
-As the second level of securing for this situation,it is better to add for example ```.sopscommithook``` file inside your charts repository local commit hook.
-=======
 A second level of security is to add for example a `.sopscommithook` file inside your chart repository local commit hook.
->>>>>>> 72fa9481
+
 This will prevent committing decrypted files without sops metadata.
 
 `.sopscommithook` content example:
