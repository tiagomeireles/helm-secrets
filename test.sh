--- conflicted
+++ resolved
@@ -109,20 +109,12 @@
 cp "${secret}" "${secret}.dec" && \
 "${HELM_CMD}" secrets clean "${secret}.dec" > /dev/null || exit 1
 mode="specified .dec file"
-<<<<<<< HEAD
-test_clean "${secret}" "${mode}" && \
-cp "${secret}" "${secret}.dec" && \
-"${HELM_CMD}" secrets clean "${secret}" > /dev/null || exit 1
-#mode="specified encrypted secret file"
-#test_clean "${secret}" "${mode}"
-=======
 test_clean "${secret}" "${mode}" # && \
 # cp "${secret}" "${secret}.dec" && \
 # "${HELM_CMD}" secrets clean "${secret}.dec" > /dev/null || exit 1
 # mode="specified encrypted secret file"
 # test_clean "${secret}" "${mode}"
 # The functionality above doesn't work, it only works with .dec in filename
->>>>>>> 72fa9481
 
 echo -e "${YELLOW}+++${NOC} Once again Encrypt and Test"
 "${HELM_CMD}" secrets enc "${secret}" > /dev/null || exit 1 && \
